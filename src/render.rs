--- conflicted
+++ resolved
@@ -280,50 +280,18 @@
         .into_iter()
         .map(|mut user| {
             let mut selected_crates: Vec<&Crate> = vec![];
-<<<<<<< HEAD
             if let Some(crate_ids) = crates_by_owner.get(&user.id) {
                 //dbg!(crate_ids);
                 for crate_id in crate_ids {
+                    log::info!("crated_id: {}", &crate_id);
+                    //log::info!("crate_by_id: {:#?}", crate_by_id);
+                    //log::info!("crate_by_id: {:#?}", crate_by_id.keys());
                     //dbg!(&crate_id);
                     //dbg!(&crate_by_id[crate_id.as_str()]);
                     //dbg!(&crate_by_id.get(&crate_id.clone()));
-                    selected_crates.push(crate_by_id[crate_id.as_str()]);
-=======
-            match crates_by_owner.get(&user.id) {
-                Some(crate_ids) => {
-                    //dbg!(crate_ids);
-                    for crate_id in crate_ids {
-                        log::info!("crated_id: {}", &crate_id);
-                        //log::info!("crate_by_id: {:#?}", crate_by_id);
-                        //log::info!("crate_by_id: {:#?}", crate_by_id.keys());
-                        //dbg!(&crate_by_id[crate_id.as_str()]);
-                        //dbg!(&crate_by_id.get(&crate_id.clone()));
-                        if crate_by_id.contains_key(crate_id.as_str()) {
-                            selected_crates.push(crate_by_id[crate_id.as_str()]);
-                        }
+                    if crate_by_id.contains_key(crate_id.as_str()) {
+                        selected_crates.push(crate_by_id[crate_id.as_str()]);
                     }
-                    user.count = selected_crates.len() as u16;
-                    //users_with_crates.push(user);
-
-                    selected_crates.sort_by(|a, b| b.updated_at.cmp(&a.updated_at));
-                    let filename =
-                        format!("_site/users/{}.html", user.gh_login.to_ascii_lowercase());
-                    let utc: DateTime<Utc> = Utc::now();
-                    let globals = liquid::object!({
-                        "version": format!("{VERSION}"),
-                        "utc":     format!("{}", utc),
-                        "title":   &user.name,
-                        "user":    user,
-                        "crates":  selected_crates,
-                    });
-                    let html = template.render(&globals).unwrap();
-                    let mut file = File::create(filename).unwrap();
-                    writeln!(&mut file, "{}", html).unwrap();
-                }
-                None => {
-                    // We do not create a page for people who don't have crates.
-                    //log::warn!("user {uid} does not have crates");
->>>>>>> df80cf97
                 }
                 user.count = selected_crates.len() as u16;
                 //users_with_crates.push(user);
